# Simulator of optical systems quality


This project aims to democratize physical and mathematical concepts that various industries uses to design optical systems, from smartphones to Eath Observation satellites.

With this python project, the user could:
* Simulate different optical systems, as telescopes or lenses, with key parameters, i.e. aperture radius, secondary mirror obstruction, focal length, pixel size, light wavelength.
* Generate optical quality metrics visualizations, i.e. Point spread Function, Modulation Transfer Function.
* Add and understand optical aberrations which are inherent to any acquisition system manufacturing.


## Acknowledgements
In this project we are using physical and mathematical concepts developped in the past 2 centuries:

From [Joseph von Fraunhofer](https://en.wikipedia.org/wiki/Joseph_von_Fraunhofer) who helped to modelize the propagation of the light, as a wave, through a partly blocked plane, with the Fraunhofer diffraction equation.
<<<<<<< HEAD
![Fraunhofer_diffraction_pattern_image](https://github.com/flp3/Simulator-of-Optical-Quality/tree/master/Screenshots/light propagation through an aperture.png?raw=true)

=======
![Fraunhofer_diffraction_pattern_image](https://github.com/flp3/Simulator-of-Optical-Quality/tree/master/Screenshots/Fraunhofer_diffraction_pattern_image.png)
>>>>>>> f5e03013
To [Frits Zernike](https://www.nobelprize.org/prizes/physics/1953/zernike/facts/), who was awarded with the Nobel Prize for Physics in 1952 for his work on modelizing optical aberrations through phase contrast polynomial.

The code is mainly based on those 3 scientific papers / books:
 - To simulate light diffraction this book helped me a lot, [Modeling the Imaging Chain of Digital Cameras](https://www.spiedigitallibrary.org/ebooks/TT/Modeling-the-Imaging-Chain-of-Digital-Cameras/eISBN-9780819483362/10.1117/3.868276?SSO=1)
 - To test that the algorithms modelize correctly the physical phenomena, this paper helped me, [The Use Of Image Quality Criteria In Designing A Diffraction Limited Large Space Telescope](https://spie.org/Publications/Proceedings/Paper/10.1117/12.953525?SSO=1)
 - To add optical aberrations with the simple and beautiful Zernike polynomial, this book helps me, [Zernike F, The Diffraction Theory of Aberrations, in Optical Image Evaluation Circular 526, ( National Bureau of Standards , Washington, D. C), 1952](chrome-extension://efaidnbmnnnibpcajpcglclefindmkaj/https://nvlpubs.nist.gov/nistpubs/Legacy/circ/nbscircular526.pdf)


<<<<<<< HEAD
=======
## Demo

Insert gif or link to demo


>>>>>>> f5e03013

<|MERGE_RESOLUTION|>--- conflicted
+++ resolved
@@ -13,26 +13,11 @@
 In this project we are using physical and mathematical concepts developped in the past 2 centuries:
 
 From [Joseph von Fraunhofer](https://en.wikipedia.org/wiki/Joseph_von_Fraunhofer) who helped to modelize the propagation of the light, as a wave, through a partly blocked plane, with the Fraunhofer diffraction equation.
-<<<<<<< HEAD
 ![Fraunhofer_diffraction_pattern_image](https://github.com/flp3/Simulator-of-Optical-Quality/tree/master/Screenshots/light propagation through an aperture.png?raw=true)
 
-=======
-![Fraunhofer_diffraction_pattern_image](https://github.com/flp3/Simulator-of-Optical-Quality/tree/master/Screenshots/Fraunhofer_diffraction_pattern_image.png)
->>>>>>> f5e03013
 To [Frits Zernike](https://www.nobelprize.org/prizes/physics/1953/zernike/facts/), who was awarded with the Nobel Prize for Physics in 1952 for his work on modelizing optical aberrations through phase contrast polynomial.
 
 The code is mainly based on those 3 scientific papers / books:
  - To simulate light diffraction this book helped me a lot, [Modeling the Imaging Chain of Digital Cameras](https://www.spiedigitallibrary.org/ebooks/TT/Modeling-the-Imaging-Chain-of-Digital-Cameras/eISBN-9780819483362/10.1117/3.868276?SSO=1)
  - To test that the algorithms modelize correctly the physical phenomena, this paper helped me, [The Use Of Image Quality Criteria In Designing A Diffraction Limited Large Space Telescope](https://spie.org/Publications/Proceedings/Paper/10.1117/12.953525?SSO=1)
- - To add optical aberrations with the simple and beautiful Zernike polynomial, this book helps me, [Zernike F, The Diffraction Theory of Aberrations, in Optical Image Evaluation Circular 526, ( National Bureau of Standards , Washington, D. C), 1952](chrome-extension://efaidnbmnnnibpcajpcglclefindmkaj/https://nvlpubs.nist.gov/nistpubs/Legacy/circ/nbscircular526.pdf)
-
-
-<<<<<<< HEAD
-=======
-## Demo
-
-Insert gif or link to demo
-
-
->>>>>>> f5e03013
-
+ - To add optical aberrations with the simple and beautiful Zernike polynomial, this book helps me, [Zernike F, The Diffraction Theory of Aberrations, in Optical Image Evaluation Circular 526, ( National Bureau of Standards , Washington, D. C), 1952](chrome-extension://efaidnbmnnnibpcajpcglclefindmkaj/https://nvlpubs.nist.gov/nistpubs/Legacy/circ/nbscircular526.pdf)